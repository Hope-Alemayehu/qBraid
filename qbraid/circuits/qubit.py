class Qubit:
<<<<<<< HEAD
    """
    qBraid Qubit class
    """

=======
>>>>>>> 330ee9b0
    def __init__(self, index: int):
        self._index = index

    @property
    def index(self):
        return self._index<|MERGE_RESOLUTION|>--- conflicted
+++ resolved
@@ -1,11 +1,7 @@
 class Qubit:
-<<<<<<< HEAD
     """
     qBraid Qubit class
     """
-
-=======
->>>>>>> 330ee9b0
     def __init__(self, index: int):
         self._index = index
 
